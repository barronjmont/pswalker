--- conflicted
+++ resolved
@@ -17,7 +17,6 @@
     System of a source, mirror and an imager.
     """
     def __init__(self, **kwargs):
-<<<<<<< HEAD
         self._x0 = kwargs.get("x0", 0)
         self._xp0 = kwargs.get("xp0", 0)
         self._x1 = kwargs.get("x1", 0)
@@ -45,31 +44,6 @@
         self.mirror_1 = Mirror(self._name_m1, self._x1, self._a1, self._d1,
                                noise_position=self._noise_x1,
                                noise_pitch=self._noise_a1,
-                               fake_sleep=self._fake_sleep_m1)
-=======
-        self.x0 = kwargs.get("x0", 0)
-        self.xp0 = kwargs.get("xp0", 0)
-        self.x1 = kwargs.get("x1", 0)
-        self.d1 = kwargs.get("d1", 90.510)
-        self.a1 = kwargs.get("a1", 0.0014)
-        self.x2 = kwargs.get("x2", 0.0317324)
-        self.d2 = kwargs.get("d2", 101.843)
-        self.noise_x0 = kwargs.get("noise_x0", 0)
-        self.noise_xp0 = kwargs.get("noise_xp0", 0)
-        self.noise_x1 = kwargs.get("noise_x1", 0)
-        self.noise_d1 = kwargs.get("noise_d1", 0)
-        self.noise_a1 = kwargs.get("noise_a1", 0)
-        self.noise_x2 = kwargs.get("noise_x2", 0)
-        self.noise_d2 = kwargs.get("noise_d2", 0)
-
-        self.fake_sleep_m1 = kwargs.get("fake_sleep_m1", 0)
-        
-        self.mirror_1 = Mirror("Mirror 1", self.x1, self.a1, self.d1
-                               noise_position=self.noise_x1,
-                               noise_pitch=self.noise_a1,
-                               fake_sleep=self.fake_sleep_m1)
-        self.yag_1 = YAG()
->>>>>>> 0f032c90
 
         self.yag_1 = YAG(self._name_y1, self._x2, self._d2, self._noise_x2,
                          self._noise_d2, pix=self._pix_y1, size=self._size_y1)
