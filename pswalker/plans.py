"""
Bluesky Plans for the Walker
"""
############
# Standard #
############
import time
import itertools
import logging
from collections import Iterable
import logging
###############
# Third Party #
###############
import numpy as np
import bluesky
from scipy.stats   import linregress
from bluesky.utils import Msg
from bluesky.plans import mv, trigger_and_read, run_decorator, stage_decorator

##########
# Module #
##########

logger = logging.getLogger(__name__)

#TODO Half assed generalization, should really use count but it has those pesky
#     run/stage decorators

logger = logging.getLogger(__name__)

def measure_average(detectors, target_fields, num=1, delay=None):
    """
    Gather a series of measurements from a list of detectors and return the
    average over the number of shots

    Parameters
    ----------
    detector : list
        YAG to make measure beam centroid

    target_fields : list
        Fields to average for each detector. If a detector is not supplied
        target_field, a meausurement is taken at each step, however, the
        average won't be included in the final tuple

    num : int, optional
        Number of samples to average together for each step along the scan

    delay : iterable or scalar, optional
        Time delay between successive readings

    Returns
    -------
    average : tuple
        Tuple of the average over each event for each target_field
    """
<<<<<<< HEAD
    logger.debug("Running measure_average.")
    logger.debug("Arguments passed: \ndetectors: {0} \ntarget_fields: {1} \nnum: {2} \
\ndelay: {3}".format([d.name for d in detectors], target_fields, num, delay))

=======
    logger.debug("measure_average for dets %s and fields %s", detectors,
                 target_fields)
>>>>>>> ab2a284c
    #Data structure
    # import ipdb; ipdb.set_trace()
    num = num or 1
    measurements = np.zeros((num, len(target_fields)))

    #Handle delays
    if not isinstance(delay, Iterable):
        delay = itertools.repeat(delay)

    else:
        try:
            num_delays = len(delay)
        except TypeError as err:
            err_msg = "Supplied delay must be scalar or iterable"
            logger.error(err_msg)
            raise ValueError(err_msg) from err

        else:
            if num -1 > num_delays:
                err = "num={:} but delays only provides {:} entires".format(
                    num, num_delays)
                logger.error(err, stack_info=True)                
                raise ValueError(err)
        delay = iter(delay)

    #Gather shots
    logger.debug("Gathering shots..")
    for i in range(num):
        now = time.time()
        #Trigger detector and wait for completion
        for det in detectors:
            yield Msg('trigger', det, group='B')
        #Wait for completion
        yield Msg('wait', None, 'B')
        #Read outputs
        for j, det in enumerate(detectors):
            yield Msg('create', None, name='primary')
            cur_det = yield Msg('read', det)
            yield Msg('save')
            #Gather average measurements for supplied target_fields
            try:
                measurements[i][j] = cur_det[target_fields[j]]['value']
                logger.debug("Saved measurement {0} for index {1}, {2}".format(
                    measurements[i][j], i, j))
            except IndexError:
                break
        #Delay before next reading 
        try:
            d = next(delay)
        #Out of delays
        except StopIteration:
            #If our last measurement that is fine
            if i +1 == num:
                break
            #Otherwise raise exception
            else:
                err = "num={:} but delays only provides {:} entires".format(
                    num, i)
                logger.error(err, stack_info=True)                
                raise ValueError(err)
        #If we have a delay
        if d is not None:
            d = d - (time.time() - now)
            if d > 0:
                yield Msg('sleep', None, d)

    #Return average
<<<<<<< HEAD
    result = tuple(np.mean(measurements, axis=0))
    logger.debug("Result: {0}".format(result))
    return result
=======
    ret = tuple(np.mean(measurements, axis=0))
    logger.debug("measure_average returning %s", ret)
    return ret
>>>>>>> ab2a284c


def measure_centroid(det, target_field='centroid_x',
                     average=None, delay=None):
    """
    Measure the centroid of the beam over one or more images

    Parameters
    ----------
    det : :class:`.BeamDetector`
        `readable` object

    target_field : str
        Name of attribute associated with centroid position

    average : int, optional
        Number of shots to average centroid position over

    delay : float, optional
        Time to wait inbetween images
    """
    # import ipdb; ipdb.set_trace()
    logger.debug("Running measure_centroid.") 
    return measure_average([det],[target_field],
                            num=average, delay=delay)


def walk_to_pixel(detector, motor, target,
                  start=None, gradient=None,
                  target_fields=['centroid_x', 'alpha'],
                  first_step=1., tolerance=20, system=None,
                  average=None, delay=None, max_steps=None):
    """
    Step a motor until a specific threshold is reached on the detector

    This function assumes a linear relationship between the position of the
    given motor and the position on the YAG. While at the onset of the plan, we
    don't know anything about the physical setup of the system, we can track
    the steps as they happen and use our prior attempts to inform future ones.

    The first step of the plan makes a move out into the unknown parameter
    space of the model. Using the two data points of the initial centroid and
    the result of our first step we can form a coarse model by simply drawing a
    line through each point. A new step is calculated based on this rudimentary
    model, and the centroid is measured again now at a third point. As we
    gather more data points on successive attempts at alignment our linear fit
    improves. The iteration stops when the algorithm has centered the beam
    within the specified tolerance.

    There are ways to seed the walk with the known information to make the
    first step the algorithm takes more fruitful. The most naive is to give it
    a logical first step size that will keep the object you are trying to
    center within the image. However, in some cases we may know enough to have
    a reasonable first guess at the relationship between pitch and centroid. In
    this case the algorithm accepts the :param:`.gradient` parameter that is
    then used to calculate the optimal first step. 

    Parameters
    ----------
    detector : :class:`.BeamDetector`
        YAG to make measure beam centroid

    motor : :class:`.FlatMirror`
        Mirror to adjust pitch mechanism

    target : int
        Target pixel for beam centroid

    start : float
        Starting position for pitch mechanism

    first_step : float, optional
        Initial step to attempt

    gradient : float, optional
        Assume an initial gradient for the relationship between pitch and beam
        center

    target_fields : iterable, optional
        (detector, motor) fields to average and calculate line of best fit

    system : list, optional
        Extra detectors to include in the datastream as we measure the average

    tolerance : int, optional
        Number of pixels the final centroid position is allowed to differ from
        the target

    average : int, optional
        Number of images to average together for each step along the scan

    max_steps : int, optional
        Limit the number of steps the walk will take before exiting
    """
    ######################################
    #Error handling still needs to be done
    #
    #Impossible target
    #Too large initial step
    #No beam on PIM
    ######################################
    # import ipdb; ipdb.set_trace()
    logger.debug("Running walk_to_pixel.")
    logger.debug("Arguments passed: \ndetector: {0} \nmotor: {1} \ntarget: {2} \
\nstart: {3} \ngradient: {4} \ntarget_fields: {5} \nfirst_step: {6} \
\ntolerance: {7} \nsystem: {8} \naverage: {9} \ndelay: {10} \
\nmax_steps:{11}".format(detector.name, motor.name, target, start, gradient, 
                         target_fields, first_step, tolerance, system, average, 
                         delay, max_steps))
    system  = system or []
    if start is None:
        start = motor.position

    def walk():
        #Initial measurement
        logger.debug('walk_to_pixel moving %s to start pos %s', motor, start)
        yield from mv(motor, start)
        #Take average of motor position and centroid
        (center, pos) = yield from measure_average([detector, motor]+system,
                                                    target_fields,
                                                    num=average, delay=delay)
        #Calculate next move if gradient is given
        if gradient:
            intercept = center - gradient*pos
            next_pos = (target - intercept)/gradient
        #Otherwise go with first_step
        else:
            next_pos = start + first_step
        #Store information as we scan
        step = 0
        centers, angles = [center], [pos]
        #Stop when motors have entered acceptable region
        while not np.isclose(target, center, atol=tolerance):
            #Check we haven't exceed step limit
            if max_steps and step > max_steps:
                break
            logger.debug("Running step {0}...".format(step))
            #Set checkpoint for rewinding
            yield Msg('checkpoint')
            #Move pitch
            logger.debug('walk_to_pixel moving %s to next pos %s', motor,
                         next_pos)
            yield from  mv(motor, next_pos)
            #Measure centroid
            (center, pos) = yield from measure_average(
                                                    [detector, motor],
                                                    target_fields,
                                                    num=average, delay=delay)
            #Store data point
            centers.append(center)
            angles.append(next_pos)
            #Calculate next step
            slope, intercept, r, p, err = linregress(angles, centers)
            #Don't divide by zero
            if slope:
                next_pos = (target - intercept)/slope
            step += 1
        
        logger.debug("Result: {0}".format(center))
        return center

    return (yield from walk())

<|MERGE_RESOLUTION|>--- conflicted
+++ resolved
@@ -27,8 +27,6 @@
 #TODO Half assed generalization, should really use count but it has those pesky
 #     run/stage decorators
 
-logger = logging.getLogger(__name__)
-
 def measure_average(detectors, target_fields, num=1, delay=None):
     """
     Gather a series of measurements from a list of detectors and return the
@@ -55,15 +53,9 @@
     average : tuple
         Tuple of the average over each event for each target_field
     """
-<<<<<<< HEAD
     logger.debug("Running measure_average.")
     logger.debug("Arguments passed: \ndetectors: {0} \ntarget_fields: {1} \nnum: {2} \
 \ndelay: {3}".format([d.name for d in detectors], target_fields, num, delay))
-
-=======
-    logger.debug("measure_average for dets %s and fields %s", detectors,
-                 target_fields)
->>>>>>> ab2a284c
     #Data structure
     # import ipdb; ipdb.set_trace()
     num = num or 1
@@ -131,15 +123,9 @@
                 yield Msg('sleep', None, d)
 
     #Return average
-<<<<<<< HEAD
     result = tuple(np.mean(measurements, axis=0))
     logger.debug("Result: {0}".format(result))
     return result
-=======
-    ret = tuple(np.mean(measurements, axis=0))
-    logger.debug("measure_average returning %s", ret)
-    return ret
->>>>>>> ab2a284c
 
 
 def measure_centroid(det, target_field='centroid_x',
